--- conflicted
+++ resolved
@@ -141,19 +141,11 @@
         }
 
         $status = if ($testResult.FailedCount -eq 0 -and $testResult.TotalCount -gt 0) {
-<<<<<<< HEAD
-            "[PASS]"
-        } elseif ($passRate -ge 80) {
-            "[WARN]"
-        } else {
-            "[FAIL]"
-=======
             "Pass"
         } elseif ($passRate -ge 80) {
             "Warn"
         } else {
             "Fail"
->>>>>>> c69ec747
         }
 
         $statusColor = if ($testResult.FailedCount -eq 0 -and $testResult.TotalCount -gt 0) {
